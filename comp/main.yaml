summary: Have the $SRYYYY competition

priority: blocker

component: Competition

milestone: $SRYYYY Competition

description: >-
    We need to have the $SRYYYY competition event.

    For a complete list of all related tickets, see [wiki:$YYYY/Competition/TracTickets]

dependencies:
    - comp/venue/book
    - comp/announce
    - comp/news-afterwards
    - comp/venue/insurance
    - comp/venue/sound
    - comp/venue/power
    - comp/venue/printer
    - comp/venue/network
    - comp/venue/layout
    - comp/venue/radios
    - comp/venue/transport/main
    - comp/venue/arena-lighting
<<<<<<< HEAD
    - comp/venue/cable-protectors
    - comp/reception
=======
    - comp/computer-hardware
    - comp/reception/main
>>>>>>> ffcd8561
    - comp/safety/main
    - comp/day-schedule
    - comp/tinker-time
    - comp/website/main
    - comp/volunteers/main
    - comp/arena/main
    - comp/pits/main
    - comp/game/main
    - comp/ops/main
    - comp/prizes/main
    - comp/photos/main
    - comp/uprate-server
    - comp/spare-kit
    - comp/kit-testing-equipment
    - comp/kit-handback
    - comp/media-consent/main
    - comp/stream
    - comp/stream-local
    - comp/social-media
    - comp/wristbands/order
    - comp/press/invite-press
    - comp/press/invite-sponsors
    - comp/welcome
    - comp/setup
    - comp/tear-down
    - comp/cleanup<|MERGE_RESOLUTION|>--- conflicted
+++ resolved
@@ -24,13 +24,9 @@
     - comp/venue/radios
     - comp/venue/transport/main
     - comp/venue/arena-lighting
-<<<<<<< HEAD
     - comp/venue/cable-protectors
-    - comp/reception
-=======
     - comp/computer-hardware
     - comp/reception/main
->>>>>>> ffcd8561
     - comp/safety/main
     - comp/day-schedule
     - comp/tinker-time
